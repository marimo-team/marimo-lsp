"""LSP handlers for marimo."""

from __future__ import annotations

import asyncio
import dataclasses
import importlib.metadata
import inspect
from functools import wraps
from typing import TYPE_CHECKING, Any, Callable, TypeVar, cast

import lsprotocol.types as lsp
import msgspec
from marimo._convert.converters import MarimoConvert
from marimo._runtime.packages.package_managers import create_package_manager
from marimo._runtime.requests import FunctionCallRequest
from marimo._schemas.serialization import NotebookSerialization
from marimo._server.models.models import InstantiateRequest
from marimo._utils.parse_dataclass import parse_raw
from pygls.lsp.server import LanguageServer
from pygls.uris import to_fs_path

from marimo_lsp.app_file_manager import sync_app_with_workspace
from marimo_lsp.completions import get_completions
from marimo_lsp.debug_adapter import handle_debug_adapter_request
from marimo_lsp.loggers import get_logger
from marimo_lsp.models import (
    ConvertRequest,
    DebugAdapterRequest,
    DependencyTreeRequest,
    DeserializeRequest,
    InterruptRequest,
    ListPackagesRequest,
    NotebookCommand,
    RunRequest,
    SerializeRequest,
    SessionCommand,
    SetUIElementValueRequest,
)
from marimo_lsp.package_manager import LspPackageManager
from marimo_lsp.session_manager import LspSessionManager

if TYPE_CHECKING:
    from marimo_lsp.kernel_manager import LspKernelManager

logger = get_logger()


def create_server() -> LanguageServer:  # noqa: C901, PLR0915
    """Create the marimo LSP server."""
    server = LanguageServer(
        name="marimo-lsp",
        version=importlib.metadata.version("marimo-lsp"),
        notebook_document_sync=lsp.NotebookDocumentSyncOptions(
            notebook_selector=[
                lsp.NotebookDocumentFilterWithCells(
                    cells=[lsp.NotebookCellLanguage(language="python")],
                    notebook="marimo-notebook",
                ),
            ],
            save=True,
        ),
    )
    manager = LspSessionManager()

    # Lsp Features
    @server.feature(lsp.SHUTDOWN)
    def shutdown(params: None) -> None:  # noqa: ARG001
        manager.shutdown()

    @server.feature(lsp.NOTEBOOK_DOCUMENT_DID_OPEN)
    async def did_open(params: lsp.DidOpenNotebookDocumentParams) -> None:
        logger.info(f"notebookDocument/didOpen {params.notebook_document.uri}")
        session = manager.get_session(notebook_uri=params.notebook_document.uri)
        if session:
            sync_app_with_workspace(
                workspace=server.workspace,
                notebook_uri=params.notebook_document.uri,
                app=session.app_file_manager.app,
            )
            logger.info(f"Synced session {params.notebook_document.uri}")

    @server.feature(lsp.NOTEBOOK_DOCUMENT_DID_CHANGE)
    async def did_change(params: lsp.DidChangeNotebookDocumentParams) -> None:
        logger.info(f"notebookDocument/didChange {params.notebook_document.uri}")
        session = manager.get_session(notebook_uri=params.notebook_document.uri)
        if session:
            sync_app_with_workspace(
                workspace=server.workspace,
                notebook_uri=params.notebook_document.uri,
                app=session.app_file_manager.app,
            )
        logger.info(f"Synced session {params.notebook_document.uri}")

    @server.feature(lsp.NOTEBOOK_DOCUMENT_DID_SAVE)
    async def did_save(params: lsp.DidSaveNotebookDocumentParams) -> None:
        logger.info(f"notebookDocument/didSave {params.notebook_document.uri}")
        session = manager.get_session(notebook_uri=params.notebook_document.uri)
        if session:
            sync_app_with_workspace(
                workspace=server.workspace,
                notebook_uri=params.notebook_document.uri,
                app=session.app_file_manager.app,
            )
        logger.info(f"Synced session {params.notebook_document.uri}")

    @server.feature(lsp.NOTEBOOK_DOCUMENT_DID_CLOSE)
    async def did_close(params: lsp.DidCloseNotebookDocumentParams) -> None:
        logger.info(f"notebookDocument/didClose {params.notebook_document.uri}")
        # Only close untitled sessions, when closing documents...
        # Others can stay alive
        if params.notebook_document.uri.startswith("untitled:"):
            manager.close_session(params.notebook_document.uri)
            logger.info(f"Closed {params.notebook_document.uri}")

    @server.feature(
        lsp.TEXT_DOCUMENT_CODE_ACTION,
        lsp.CodeActionOptions(
            code_action_kinds=[lsp.CodeActionKind.RefactorRewrite],
            resolve_provider=False,
        ),
    )
    def code_actions(params: lsp.CodeActionParams):
        """Provide code actions for Python files to convert to marimo."""
        logger.info(f"textDocument/codeAction {params.text_document.uri}")

        actions: list[lsp.CodeAction] = []

        filename = to_fs_path(params.text_document.uri)
        if filename and filename.endswith((".py", ".ipynb")):
            actions.append(
                lsp.CodeAction(
                    title="Convert to marimo notebook",
                    kind=lsp.CodeActionKind.RefactorRewrite,
                    command=lsp.Command(
                        title="Convert to marimo notebook",
                        command="marimo.convert",
                        arguments=[{"uri": params.text_document.uri}],
                    ),
                )
            )

        return actions

    @server.feature(
        lsp.TEXT_DOCUMENT_COMPLETION,
        lsp.CompletionOptions(
            trigger_characters=["@"],
            resolve_provider=False,
        ),
    )
    def completions(ls: LanguageServer, params: lsp.CompletionParams):
        """Provide completions for marimo cells."""
        logger.info(f"textDocument/completion {params.text_document.uri}")

        return get_completions(ls, params)

    # Commands
    @command(server, "marimo.run", SessionCommand[RunRequest])
    async def run(ls: LanguageServer, args: SessionCommand[RunRequest]):  # noqa: ARG001
        logger.info("marimo.run")
        session = manager.get_session(args.notebook_uri)
        if (
            session is None
            or cast("LspKernelManager", session.kernel_manager).executable
            != args.executable
        ):
            session = manager.create_session(
                server=server,
                executable=args.executable,
                notebook_uri=args.notebook_uri,
            )
            logger.info(f"Created and synced session {args.notebook_uri}")

        # We lazily instantiate the session until the first run command is sent
        # so we don't force connecting to a kernel unnecessarily
        is_instantiated = manager.is_instantiated(args.notebook_uri)
        if not is_instantiated:
            logger.info(f"Instantiating session {args.notebook_uri}")
            session.instantiate(
                InstantiateRequest(auto_run=False, object_ids=[], values=[]),
                http_request=None,
            )
            manager.set_instantiated(args.notebook_uri, instantiated=True)

        session.put_control_request(
            args.inner.as_execution_request(), from_consumer_id=None
        )
        logger.info(f"Execution request sent for {args.notebook_uri}")

    @command(
        server, "marimo.set_ui_element_value", NotebookCommand[SetUIElementValueRequest]
    )
    async def set_ui_element_value(
        ls: LanguageServer,  # noqa: ARG001
        args: NotebookCommand[SetUIElementValueRequest],
    ):
        logger.info("marimo.set_ui_element_value")
        session = manager.get_session(args.notebook_uri)
        assert session, f"No session in workspace for {args.notebook_uri}"
        session.put_control_request(args.inner, from_consumer_id=None)

    @command(
        server, "marimo.function_call_request", NotebookCommand[FunctionCallRequest]
    )
    async def function_call_request(
        ls: LanguageServer,  # noqa: ARG001
        args: NotebookCommand[FunctionCallRequest],
    ):
        logger.info("marimo.function_call_request")
        session = manager.get_session(args.notebook_uri)
        assert session, f"No session in workspace for {args.notebook_uri}"
        session.put_control_request(args.inner, from_consumer_id=None)

    @command(server, "marimo.interrupt", NotebookCommand[InterruptRequest])
    async def interrupt(
        ls: LanguageServer,  # noqa: ARG001
        args: NotebookCommand[InterruptRequest],
    ):
        logger.info(f"marimo.interrupt for {args.notebook_uri}")
        session = manager.get_session(args.notebook_uri)
        if session:
            session.try_interrupt()
            logger.info(f"Interrupt request sent for {args.notebook_uri}")
        else:
            logger.warning(f"No session found for {args.notebook_uri}")

    @command(server, "marimo.get_package_list", SessionCommand[ListPackagesRequest])
    async def get_package_list(
        ls: LanguageServer,  # noqa: ARG001
        args: SessionCommand[ListPackagesRequest],
    ):
        logger.info(f"marimo.get_package_list for {args.notebook_uri}")
        session = manager.get_session(args.notebook_uri)
        if not session:
            logger.warning(f"No session found for {args.notebook_uri}")
            return {"packages": []}

        package_manager = LspPackageManager(
            delegate=create_package_manager("uv"),
            venv_location=args.executable,
        )
        if not package_manager.is_manager_installed():
            logger.warning(f"Package manager not installed for {args.notebook_uri}")
            return {"packages": []}

        packages = package_manager.list_packages()
        return msgspec.to_builtins({"packages": packages})

    @command(
        server, "marimo.get_dependency_tree", SessionCommand[DependencyTreeRequest]
    )
    async def get_dependency_tree(
        ls: LanguageServer,  # noqa: ARG001
        args: SessionCommand[DependencyTreeRequest],
    ):
        logger.info(f"marimo.get_dependency_tree for {args.notebook_uri}")
        session = manager.get_session(args.notebook_uri)
        if not session:
            logger.warning(f"No session found for {args.notebook_uri}")
            return {"tree": None}

        package_manager = LspPackageManager(
            delegate=create_package_manager("uv"),
            venv_location=args.executable,
        )

        is_sandbox = False
        if is_sandbox:
            filename = session.app_file_manager.filename
            tree = package_manager.dependency_tree(filename)
        else:
            tree = package_manager.dependency_tree()

        return msgspec.to_builtins({"tree": tree})

    @command(server, "marimo.serialize", SerializeRequest)
    async def serialize(ls: LanguageServer, args: SerializeRequest):  # noqa: ARG001
        logger.info("marimo.serialize")
        ir = parse_raw(args.notebook, cls=NotebookSerialization)
        return {"source": MarimoConvert.from_ir(ir).to_py()}

    @command(server, "marimo.deserialize", DeserializeRequest)
    async def deserialize(ls: LanguageServer, args: DeserializeRequest):  # noqa: ARG001
        logger.info("marimo.deserialize")
        converter = MarimoConvert.from_py(args.source)
        return dataclasses.asdict(converter.to_ir())

    @command(server, "marimo.dap", NotebookCommand[DebugAdapterRequest])
    async def dap(ls: LanguageServer, args: NotebookCommand[DebugAdapterRequest]):
        """Handle DAP messages forwarded from VS Code extension."""
<<<<<<< HEAD
=======
        from marimo_lsp.debug_adapter import (
            handle_debug_adapter_request,
        )

>>>>>>> 6c8329f8
        return handle_debug_adapter_request(
            ls=ls,
            manager=manager,
            notebook_uri=args.notebook_uri,
            session_id=args.inner.session_id,
            message=args.inner.message,
        )

    @command(server, "marimo.convert", ConvertRequest)
    async def convert(ls: LanguageServer, args: ConvertRequest):
        """Convert a Python file to marimo format and create a new file."""
        logger.info("marimo.convert")

        text_document = ls.workspace.get_text_document(args.uri)
        filename = text_document.filename

        if filename is None:
            return

        if filename.endswith(".ipynb"):
            ir = MarimoConvert.from_ipynb(text_document.source)
            new_filename = filename.replace(".ipynb", "_mo.py")
        else:
            ir = MarimoConvert.from_non_marimo_python_script(text_document.source)
            new_filename = filename.replace(".py", "_mo.py")

        new_uri = text_document.uri.replace(filename, new_filename)
        new_text = ir.to_py()
        result = await ls.workspace_apply_edit_async(
            lsp.ApplyWorkspaceEditParams(
                label=f"converted {filename} → {new_filename}",
                edit=lsp.WorkspaceEdit(
                    document_changes=[
                        lsp.CreateFile(
                            kind="create",
                            uri=new_uri,
                            options=lsp.CreateFileOptions(
                                overwrite=False,
                                ignore_if_exists=True,
                            ),
                        ),
                        lsp.TextDocumentEdit(
                            text_document=lsp.OptionalVersionedTextDocumentIdentifier(
                                uri=new_uri,
                                version=None,
                            ),
                            edits=[
                                lsp.TextEdit(
                                    new_text=new_text,
                                    range=lsp.Range(
                                        start=lsp.Position(line=0, character=0),
                                        end=lsp.Position(line=0, character=0),
                                    ),
                                )
                            ],
                        ),
                    ],
                ),
            )
        )
        if result.applied:
            await ls.window_show_document_async(
                lsp.ShowDocumentParams(
                    uri=new_uri,
                    external=False,
                    take_focus=True,
                    selection=None,
                )
            )

    logger.info("All handlers registered successfully")

    return server


T = TypeVar("T", bound=msgspec.Struct)


def command(server: LanguageServer, name: str, type: type[T]) -> Callable:  # noqa: A002
    """Register LSP commands that use msgspec structs.

    Wraps pygls @server.command to automatically convert dict args to msgspec structs.
    The decorated function must have exactly 2 parameters:

    1. ls: LanguageServer
    2. params: msgspec.Struct subclass
    """

    def decorator(func: Callable[[LanguageServer, T], None]) -> Callable:
        params = list(inspect.signature(func).parameters.values())

        if len(params) != 2:  # noqa: PLR2004
            msg = (
                f"Command handler {func.__name__} must have exactly 2 parameters: "  # ty: ignore[unresolved-attribute]
                f"(ls: LanguageServer, params: msgspec.Struct)"
            )
            raise ValueError(msg)

        if asyncio.iscoroutinefunction(func):

            @server.command(name)
            @wraps(func)
            async def wrapper(ls: LanguageServer, args: dict[str, Any]) -> Any:  # noqa: ANN401
                return await func(ls, msgspec.convert(args, type=type))  # ty: ignore[invalid-await]

            # Override annotations to prevent cattrs from inspecting
            wrapper.__annotations__ = {}
        else:

            @server.command(name)
            @wraps(func)
            def wrapper(ls: LanguageServer, args: dict[str, Any]) -> Any:  # noqa: ANN401
                return func(ls, msgspec.convert(args, type=type))

            # Override annotations to prevent cattrs from inspecting
            wrapper.__annotations__ = {}
        return wrapper

    return decorator<|MERGE_RESOLUTION|>--- conflicted
+++ resolved
@@ -289,13 +289,6 @@
     @command(server, "marimo.dap", NotebookCommand[DebugAdapterRequest])
     async def dap(ls: LanguageServer, args: NotebookCommand[DebugAdapterRequest]):
         """Handle DAP messages forwarded from VS Code extension."""
-<<<<<<< HEAD
-=======
-        from marimo_lsp.debug_adapter import (
-            handle_debug_adapter_request,
-        )
-
->>>>>>> 6c8329f8
         return handle_debug_adapter_request(
             ls=ls,
             manager=manager,
@@ -399,7 +392,9 @@
             @server.command(name)
             @wraps(func)
             async def wrapper(ls: LanguageServer, args: dict[str, Any]) -> Any:  # noqa: ANN401
-                return await func(ls, msgspec.convert(args, type=type))  # ty: ignore[invalid-await]
+                return await func(
+                    ls, msgspec.convert(args, type=type)
+                )  # ty: ignore[invalid-await]
 
             # Override annotations to prevent cattrs from inspecting
             wrapper.__annotations__ = {}
